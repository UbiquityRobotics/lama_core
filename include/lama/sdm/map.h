/*
 * IRIS Localization and Mapping (LaMa)
 *
 * Copyright (c) 2019-today, Eurico Pedrosa, University of Aveiro - Portugal
 * All rights reserved.
 * License: New BSD
 *
 * Redistribution and use in source and binary forms, with or without
 * modification, are permitted provided that the following conditions are met:
 *
 *     * Redistributions of source code must retain the above copyright
 *       notice, this list of conditions and the following disclaimer.
 *     * Redistributions in binary form must reproduce the above copyright
 *       notice, this list of conditions and the following disclaimer in the
 *       documentation and/or other materials provided with the distribution.
 *     * Neither the name of the University of Aveiro nor the names of its
 *       contributors may be used to endorse or promote products derived from
 *       this software without specific prior written permission.
 *
 * THIS SOFTWARE IS PROVIDED BY THE COPYRIGHT HOLDERS AND CONTRIBUTORS "AS IS"
 * AND ANY EXPRESS OR IMPLIED WARRANTIES, INCLUDING, BUT NOT LIMITED TO, THE
 * IMPLIED WARRANTIES OF MERCHANTABILITY AND FITNESS FOR A PARTICULAR PURPOSE
 * ARE DISCLAIMED. IN NO EVENT SHALL THE COPYRIGHT OWNER OR CONTRIBUTORS BE
 * LIABLE FOR ANY DIRECT, INDIRECT, INCIDENTAL, SPECIAL, EXEMPLARY, OR
 * CONSEQUENTIAL DAMAGES (INCLUDING, BUT NOT LIMITED TO, PROCUREMENT OF
 * SUBSTITUTE GOODS OR SERVICES; LOSS OF USE, DATA, OR PROFITS; OR BUSINESS
 * INTERRUPTION) HOWEVER CAUSED AND ON ANY THEORY OF LIABILITY, WHETHER IN
 * CONTRACT, STRICT LIABILITY, OR TORT (INCLUDING NEGLIGENCE OR OTHERWISE)
 * ARISING IN ANY WAY OUT OF THE USE OF THIS SOFTWARE, EVEN IF ADVISED OF THE
 * POSSIBILITY OF SUCH DAMAGE.
 *
 */

#pragma once

// stl includes
#include <utility>
#include <unordered_map>

// local includes
#include "lama/types.h"
#include "lama/cow_ptr.h"
#include "lama/buffer_compressor.h"

#include "container.h"

namespace lama {

/**
 * Base class for any type of Map.
 *
 * A **Map** is a discrete (2D or 3D) representation of the environment.
 * Its unit is the **cell** that can represent any type of information. Because
 * the dimensions of a map is not known in dynamic applications (e.g. SLAM),
 * a map is sub-divided into smaller maps, called **patches**, that are only
 * allocated when a cell within its bounds is used.
 *
 */
class Map {
public:
    EIGEN_MAKE_ALIGNED_OPERATOR_NEW

    // The larger integer coordinate that a patch can have is ruled by the universal
    // constant, i.e. index < UNIVERSAL_CONSTANT. The universal constant bound can be calculated
    // by the cubic root of the maximum number that the patch index type can hold.
    // In this case, with a 64  bits index we have a universal constant equal to (2^64)^(1.0/3.0).
    // The constant is rounded to the nearest lower even number for practical reasons.
    static const uint64_t UNIVERSAL_CONSTANT = 2642244;

    // Use this magic numebr to identify a sparse-dense map (sdm) binary map.
    // The number is the hexadecimal encoding of '.smd'.
    static const uint32_t MAGIC = 0x6d64732e;

    // Version of the binary map supported by the library.
<<<<<<< HEAD
    static const uint16_t IO_VERSION = 0x0103;
=======
    static const uint16_t IO_VERSION = 0x0102;
>>>>>>> 8859714b

    // Resolution of the map.
    double resolution;
    // The scale of the map, i.e. the inverse of the resolution.
    double scale;
    // The memory size of each individual cell
    const size_t cell_memory_size;

    // The length of the patch in cell units.
    uint32_t patch_length;
    // The number of cells in the patch volume.
    uint32_t patch_volume;

    // Less memory can be used when the map is used for 2d purposes.
    const bool is_3d;

<<<<<<< HEAD
    const uint32_t MASK3D;

=======
>>>>>>> 8859714b
    // IO header
    struct IOHeader {
        uint32_t magic;
        uint16_t version;
        uint32_t cell_size;
        uint32_t patch_length;
        size_t num_patches;
        float resolution;
        bool is_3d;
    };

    // Patches are kept on a sparse map and referenced by their unique id.
    // The container is wrapper around a copy-on-write structure so that we
    // share data efficiently, for example, duplicating a map only duplicates
    // patches that are accessed for writing during their lifetime.
    std::unordered_map<uint64_t, COWPtr< Container > > patches;

    virtual ~Map();

    /**
     * World to map coordinates.
     *
     * Convert continuous coordinates to discrete coordinates.
     * Because the coordinates are being discretized resolution is lost.
     * For example, in a map with 0.05 meters of resolution, the discrete
     * coordinates for (0, 0, 0) are the same for the coordinates (0.01, 0.02, 0.01).
     *
     * @param[in] coordinates Continuous coordinates to be converted.
     *
     * @returns The corresponding discrete coordinates.
     */
    inline Vector3ui w2m(const Vector3d& coordinates) const
    { return ((tf_ * coordinates).array() + 0.5).cast<uint32_t>(); }

    /**
     * World to map coordinates.
     *
     * Convert continuous coordinates to discrete coordinates without loosing the floating point.
     *
     * @param[in] coordinates Continuous coordinates to be converted.
     *
     * @returns The corresponding discrete coordinates.
     */
    inline Vector3d w2m_nocast(const Vector3d& coordinates) const
    { return tf_ * coordinates; }

    /**
     * Convert discrete coordinates to continuous coordinates.
     *
     * @param[in] coordinates Discrete coordinates to be converted.
     *
     * @returns The corresponding continuous coordinates.
     */
    inline Vector3d m2w(const Vector3ui& coordinates) const
    { return tf_inv_ * coordinates.cast<double>(); }

    /**
     * Convert discrete coordinates to patch index.
     */
    inline uint64_t m2p(const Vector3ui& coordinates) const
    {
        if (is_3d)
            return ((coordinates(0) >> log2dim) * UNIVERSAL_CONSTANT + (coordinates(1) >> log2dim)) * UNIVERSAL_CONSTANT +
                (coordinates(2) >> log2dim);
        else
            return (coordinates(0) >> log2dim) * UNIVERSAL_CONSTANT +
                (coordinates(1) >> log2dim);
    }

    /**
     * Convert patch index to discrete coordinates
     */
    inline Vector3ui p2m(uint64_t idx) const
    {
        if (is_3d){
            auto uc2 = UNIVERSAL_CONSTANT * UNIVERSAL_CONSTANT;
            return Vector3ui((idx / uc2) << log2dim,
                    ((idx % uc2) / UNIVERSAL_CONSTANT) << log2dim,
                    ((idx % uc2) % UNIVERSAL_CONSTANT) << log2dim);
        }
        // else
        return Vector3ui((idx / UNIVERSAL_CONSTANT) << log2dim,
                (idx % UNIVERSAL_CONSTANT) << log2dim, 0);
    }

    /**
     * Convert discrete coordinates to cell index.
     */
<<<<<<< HEAD
    inline uint32_t m2c(const Vector3ui& coord) const
    {
        const uint32_t mask = ((1<<log2dim)-1);

        return (coord(0) & mask) |
            ((coord(1) & mask) << log2dim) |
            ((coord(2) & mask & MASK3D) << (2*log2dim));
=======
    inline uint32_t m2c(const Vector3ui& coordinates) const
    {
        const uint32_t mask = ((1<<log2dim)-1);
        if (is_3d)
            return ((coordinates(0) & mask) << (2*log2dim)) |
                   ((coordinates(1) & mask) << log2dim)     |
                   (coordinates(2) & mask);
        else
            return ((coordinates(0) & mask) << log2dim) |
                   (coordinates(1) & mask);
>>>>>>> 8859714b
    }

    /**
     * Convert cell index to local grid discrete coordinates.
     */
    inline Vector3ui c2m(uint32_t idx) const
    {
        const uint32_t mask = ((1<<log2dim)-1);
<<<<<<< HEAD
        return { idx & mask, (idx >> log2dim) & mask, (idx >> (2*log2dim)) & mask & MASK3D };
=======
        if (is_3d){
            return Vector3ui((idx >> (2*log2dim)),
                    ((idx >> log2dim) & mask),
                    (idx & mask));
        }
        // else
        return Vector3ui((idx >> log2dim), (idx & mask), 0);
>>>>>>> 8859714b
    }

    /**
     * Get the size of allocated memory.
     *
     * It only counts the memory allocated for the patches.
     *
     * @returns The total size of memory used by the map.
     */
    size_t memory() const;
    size_t fullMemory() const;

    inline size_t numOfPatches() const
    { return patches.size(); }

    /**
     * Calculate the metric bounds of the map in map coordinates.
     *
     * @param[out] min The lowest coordinates in the map.
     * @param[out] max The highest coordinates in the map.
     */
    void bounds(Vector3ui& min, Vector3ui& max) const;

    inline void bounds(Vector3d& min, Vector3d& max) const
    {
        Vector3ui m, M; bounds(m, M);
        min = m2w(m); max = m2w(M);
    }

    /**
     * Verify if the map has a patch allocated at the given coordinates.
     *
     * @param[in] coordinates Check for a patch here.
     *
     * @returns true if a patch is allocated, false otherwise.
     */
    bool patchAllocated(const Vector3ui& coordinates) const;
    bool patchIsUnique(const Vector3ui& coordinates) const;

    void useCompression(bool compression, uint32_t lru_size = 50,
                        const std::string& algorithm = "lz4");

    uint64_t hash(const Vector3ui& coordinates) const;
    Vector3ui unhash(uint64_t idx, uint64_t stride = UNIVERSAL_CONSTANT) const;

    // Delete the patch that contains the given coordinates.
    bool deletePatchAt(const Vector3ui& coordinates);

    /**
     * Write map to a file.
     *
     * @param[in] filename Output filename.
     *
     * @returns true if successfull, false otherwise.
     */
    bool write(const std::string& filename) const;

    /**
     * Read map from a file.
     *
     * @param[in] filename Input filename.
     *
     * @returns true if successfull, false otherwise.
     */
    bool read(const std::string& filename);

    inline uint32_t cacheHit() const
    { return cache_hit_; }

    inline uint32_t cacheMiss() const
    { return cache_miss_; }

<<<<<<< HEAD
    using RayCallback = std::function<void(const Vector3ui&)>;

    // Compute ray and call user function for each cell the ray visits.
=======
    typedef std::function<void(const Vector3ui&)> RayCallback;
>>>>>>> 8859714b
    void computeRay(const Vector3ui& from, const Vector3ui& to, const RayCallback& callback);

    void computeRay(const Vector3ui& from, const Vector3ui& to, VectorVector3ui& sink);
    void computeRay(const Vector3d& from, const Vector3d& to, VectorVector3ui& sink);


    /// A cell walker is a function that is called with the
    /// map coordinates of an existing cell.
    typedef std::function<void(const Vector3ui&)> CellWalker;

    /// The method is more simple and cleaner than implementing
    /// and using an iterator. For each cells it calls a walker.
    /// Lambdas are great for this.
    /* void visit_all_cells(const CellWalker& walker); */
    void visit_all_cells(const CellWalker& walker) const;

    /// A patch walker is a function that is called with the
    /// "origin" coordinates of an existing patch. The "origin"
    /// coordinates is in the global coordinates.
    typedef std::function<void(const Vector3ui&)> PatchWalker;

    /// Visit all existing patches and call the walker (or visitor) function
    /// for each individual patch.
    void visit_all_patches(const PatchWalker& walker) const;

protected:

    /**
     * Default constructor.
     *
     * @param[in] resolution The granularity of the map.
     * @param[in] cell_size  The memory size of a single cell.
     * @param[in] patch_size The size of the faces of the patch.
     * @param[in] is3d       Should the map represent a 3D environment.
     */
    Map(double resolution, size_t cell_size, uint32_t patch_size, bool is3d);

    /**
     * Copy constructor.
     */
    Map(const Map& other);

    /**
     * Get a pointer to the cell located at @p coordinates.
     *
     * If the cell does not exist, i.e. a patch with a cell at @p coordinates
     * does not exist, a new patch is allocated. With this behavior, the map
     * can grow dynamically.
     *
     * @param[in] coordinates Location of the cells in map coordinates.
     *
     * @returns A pointer to the desired cell.
     */
    uint8_t* get(const Vector3ui& coordinates);

    /**
     * Get a constant pointer to the cell located at @p coordinates.
     *
     * If the cell does not exist, i.e. a patch with a cell at @p coordinates
     * does not exist, a new patch is allocated. With this behavior, the map
     * can grow dynamically.
     *
     * @param[in] coordinates Location of the cells in map coordinates.
     *
     * @returns A constant pointer to the desired cell.
     */
    const uint8_t* get(const Vector3ui& coordinates) const;


    /**
     * Write internal parameters of the map.
     */
    virtual void writeParameters(std::ofstream& ) const
    {}

    /**
     * Read internal parameters of the map.
     */
    virtual void readParameters(std::ifstream& )
    {}


private:

    bool lru_key_exists(uint64_t idx) const;
    void lru_put(uint64_t idx, COWPtr< Container >* container) const;

    COWPtr< Container >* lru_get(uint64_t idx) const;

private:

    int log2dim; // patch lenght in bits

    Affine3d tf_;
    Affine3d tf_inv_;

    // LRU stuff
    typedef COWPtr< Container >* lru_type_t;
    typedef std::pair<uint64_t, lru_type_t> key_value_pair_t;
    typedef LinkedList<key_value_pair_t>::iterator list_iterator_t;

    mutable uint64_t prev_idx_ = -1;
    mutable COWPtr<Container>* prev_patch_;

    mutable LinkedList<key_value_pair_t>          lru_items_list_;
    mutable Dictionary<uint64_t, list_iterator_t> lru_items_map_;

    char* buffer_;
    size_t lru_max_size_;
    bool use_compression_;
    mutable uint32_t cache_miss_;
    mutable uint32_t cache_hit_;

    BufferCompressor* bc_;
};

} /* lama */
<|MERGE_RESOLUTION|>--- conflicted
+++ resolved
@@ -72,11 +72,7 @@
     static const uint32_t MAGIC = 0x6d64732e;
 
     // Version of the binary map supported by the library.
-<<<<<<< HEAD
-    static const uint16_t IO_VERSION = 0x0103;
-=======
     static const uint16_t IO_VERSION = 0x0102;
->>>>>>> 8859714b
 
     // Resolution of the map.
     double resolution;
@@ -93,11 +89,6 @@
     // Less memory can be used when the map is used for 2d purposes.
     const bool is_3d;
 
-<<<<<<< HEAD
-    const uint32_t MASK3D;
-
-=======
->>>>>>> 8859714b
     // IO header
     struct IOHeader {
         uint32_t magic;
@@ -186,15 +177,6 @@
     /**
      * Convert discrete coordinates to cell index.
      */
-<<<<<<< HEAD
-    inline uint32_t m2c(const Vector3ui& coord) const
-    {
-        const uint32_t mask = ((1<<log2dim)-1);
-
-        return (coord(0) & mask) |
-            ((coord(1) & mask) << log2dim) |
-            ((coord(2) & mask & MASK3D) << (2*log2dim));
-=======
     inline uint32_t m2c(const Vector3ui& coordinates) const
     {
         const uint32_t mask = ((1<<log2dim)-1);
@@ -205,7 +187,6 @@
         else
             return ((coordinates(0) & mask) << log2dim) |
                    (coordinates(1) & mask);
->>>>>>> 8859714b
     }
 
     /**
@@ -214,9 +195,6 @@
     inline Vector3ui c2m(uint32_t idx) const
     {
         const uint32_t mask = ((1<<log2dim)-1);
-<<<<<<< HEAD
-        return { idx & mask, (idx >> log2dim) & mask, (idx >> (2*log2dim)) & mask & MASK3D };
-=======
         if (is_3d){
             return Vector3ui((idx >> (2*log2dim)),
                     ((idx >> log2dim) & mask),
@@ -224,7 +202,6 @@
         }
         // else
         return Vector3ui((idx >> log2dim), (idx & mask), 0);
->>>>>>> 8859714b
     }
 
     /**
@@ -297,13 +274,7 @@
     inline uint32_t cacheMiss() const
     { return cache_miss_; }
 
-<<<<<<< HEAD
-    using RayCallback = std::function<void(const Vector3ui&)>;
-
-    // Compute ray and call user function for each cell the ray visits.
-=======
     typedef std::function<void(const Vector3ui&)> RayCallback;
->>>>>>> 8859714b
     void computeRay(const Vector3ui& from, const Vector3ui& to, const RayCallback& callback);
 
     void computeRay(const Vector3ui& from, const Vector3ui& to, VectorVector3ui& sink);
