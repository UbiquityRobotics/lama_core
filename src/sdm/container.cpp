/*
 * IRIS Localization and Mapping (LaMa)
 *
 * Copyright (c) 2019-today, Eurico Pedrosa, University of Aveiro - Portugal
 * All rights reserved.
 * License: New BSD
 *
 * Redistribution and use in source and binary forms, with or without
 * modification, are permitted provided that the following conditions are met:
 *
 *     * Redistributions of source code must retain the above copyright
 *       notice, this list of conditions and the following disclaimer.
 *     * Redistributions in binary form must reproduce the above copyright
 *       notice, this list of conditions and the following disclaimer in the
 *       documentation and/or other materials provided with the distribution.
 *     * Neither the name of the University of Aveiro nor the names of its
 *       contributors may be used to endorse or promote products derived from
 *       this software without specific prior written permission.
 *
 * THIS SOFTWARE IS PROVIDED BY THE COPYRIGHT HOLDERS AND CONTRIBUTORS "AS IS"
 * AND ANY EXPRESS OR IMPLIED WARRANTIES, INCLUDING, BUT NOT LIMITED TO, THE
 * IMPLIED WARRANTIES OF MERCHANTABILITY AND FITNESS FOR A PARTICULAR PURPOSE
 * ARE DISCLAIMED. IN NO EVENT SHALL THE COPYRIGHT OWNER OR CONTRIBUTORS BE
 * LIABLE FOR ANY DIRECT, INDIRECT, INCIDENTAL, SPECIAL, EXEMPLARY, OR
 * CONSEQUENTIAL DAMAGES (INCLUDING, BUT NOT LIMITED TO, PROCUREMENT OF
 * SUBSTITUTE GOODS OR SERVICES; LOSS OF USE, DATA, OR PROFITS; OR BUSINESS
 * INTERRUPTION) HOWEVER CAUSED AND ON ANY THEORY OF LIABILITY, WHETHER IN
 * CONTRACT, STRICT LIABILITY, OR TORT (INCLUDING NEGLIGENCE OR OTHERWISE)
 * ARISING IN ANY WAY OUT OF THE USE OF THIS SOFTWARE, EVEN IF ADVISED OF THE
 * POSSIBILITY OF SUCH DAMAGE.
 *
 */

#include <fstream>

#include "lama/print.h"
#include "lama/sdm/container.h"

<<<<<<< HEAD
lama::Container::Container(uint32_t log2dim, bool is3d)
    : NBITS(log2dim)
    , SIZE(1u << ((2 + 1*is3d) * NBITS))
    , WORD_COUNT(std::max(uint32_t(SIZE >> 6), uint32_t(1)))
{ }

lama::Container::Container(const Container& other)
    : NBITS(other.NBITS)
    , SIZE(other.SIZE)
    , WORD_COUNT(other.WORD_COUNT)
=======
lama::Container::Container(uint32_t log2dim)
    : mask(log2dim)
{ }

lama::Container::Container(const Container& other)
    : mask(other.mask)
>>>>>>> 8859714b
{
    if (other.data == nullptr)
        return;

    memory_size  = other.memory_size;
    element_size = other.element_size;
    actual_memory_size = other.actual_memory_size;

    data = (uint8_t*) malloc(actual_memory_size);
    memcpy(data, other.data, actual_memory_size );

    mask = (uint64_t*) malloc(sizeof(uint64_t)*WORD_COUNT);
    memcpy(mask, other.mask, sizeof(uint64_t)*WORD_COUNT);

}

lama::Container::~Container()
{
<<<<<<< HEAD
    if (data != nullptr){
        free(data);
        free(mask);
    }
=======
    if (data != nullptr)
        free(data);
>>>>>>> 8859714b
}

bool lama::Container::ok() const
{
    return (data != nullptr);
}

bool lama::Container::alloc(uint32_t size_of_element)
{
    data = static_cast<uint8_t*>(calloc(SIZE, size_of_element));
    if (data == nullptr)
        return false;

    mask = static_cast<uint64_t*>(calloc(WORD_COUNT, sizeof(uint64_t)));
    if (mask == nullptr){
        free(data);
        return false;
    }

    memory_size  = SIZE * size_of_element;
    element_size = size_of_element;
    actual_memory_size = memory_size;

    return true;
}

size_t lama::Container::memory() const
{
    return actual_memory_size;
}

size_t lama::Container::fullMemory() const
{
    return memory_size;
}

bool lama::Container::compress(BufferCompressor* bc, char* buffer)
{
    if (memory_size != actual_memory_size)
        return true; // already compressed

    char* new_data;
    auto compressed_size = bc->compress((const char*)data, memory_size, &new_data, buffer);

    if (compressed_size == 0)
        return false;

    free(data);
    data = (uint8_t*)new_data;
    actual_memory_size = compressed_size;

    return true;
}

bool lama::Container::decompress(BufferCompressor* bc)
{
    if (memory_size == actual_memory_size)
        return true; // already decompressed

    char* new_data;
    auto expected_size = bc->decompress((const char*)data, actual_memory_size, &new_data, memory_size);

    if (expected_size != memory_size)
        return false;

    free(data);
    data = (uint8_t*)new_data;
    actual_memory_size = memory_size;

    return true;
}

void lama::Container::write(BufferCompressor* bc, std::ofstream& stream) const
{
    uint8_t* write_data = data;

    // If the data is compressed we must descompress before writting.
    if (memory_size != actual_memory_size){
        char* new_data;
        auto expected_size = bc->decompress((const char*)data, actual_memory_size, &new_data, memory_size);

        if (expected_size != memory_size){
            // It failed to decompress. Lets write all zeros.
            write_data = (uint8_t*) calloc(1, memory_size);
        } else {
            write_data = (uint8_t*) new_data;
        }//end if
    }//end if

    stream.write((char*)write_data, memory_size);
<<<<<<< HEAD
    stream.write((char*)mask, sizeof(uint64_t) * WORD_COUNT);
=======
    stream.write((char*)mask.mWords, sizeof(uint64_t) * mask.wordCount());
>>>>>>> 8859714b

    if (write_data != data)
        free(write_data);
}

void lama::Container::read(std::ifstream& stream)
{
    // The container must be in its uncompressed state.
    if (memory_size != actual_memory_size){
        return;
    }

    stream.read((char*)data, memory_size);
<<<<<<< HEAD
    stream.read((char*)mask, sizeof(uint64_t)*WORD_COUNT);
=======
    stream.read((char*)mask.mWords, sizeof(uint64_t)*mask.wordCount());
>>>>>>> 8859714b
}
<|MERGE_RESOLUTION|>--- conflicted
+++ resolved
@@ -36,25 +36,12 @@
 #include "lama/print.h"
 #include "lama/sdm/container.h"
 
-<<<<<<< HEAD
-lama::Container::Container(uint32_t log2dim, bool is3d)
-    : NBITS(log2dim)
-    , SIZE(1u << ((2 + 1*is3d) * NBITS))
-    , WORD_COUNT(std::max(uint32_t(SIZE >> 6), uint32_t(1)))
-{ }
-
-lama::Container::Container(const Container& other)
-    : NBITS(other.NBITS)
-    , SIZE(other.SIZE)
-    , WORD_COUNT(other.WORD_COUNT)
-=======
 lama::Container::Container(uint32_t log2dim)
     : mask(log2dim)
 { }
 
 lama::Container::Container(const Container& other)
     : mask(other.mask)
->>>>>>> 8859714b
 {
     if (other.data == nullptr)
         return;
@@ -73,15 +60,8 @@
 
 lama::Container::~Container()
 {
-<<<<<<< HEAD
-    if (data != nullptr){
-        free(data);
-        free(mask);
-    }
-=======
     if (data != nullptr)
         free(data);
->>>>>>> 8859714b
 }
 
 bool lama::Container::ok() const
@@ -172,11 +152,7 @@
     }//end if
 
     stream.write((char*)write_data, memory_size);
-<<<<<<< HEAD
-    stream.write((char*)mask, sizeof(uint64_t) * WORD_COUNT);
-=======
     stream.write((char*)mask.mWords, sizeof(uint64_t) * mask.wordCount());
->>>>>>> 8859714b
 
     if (write_data != data)
         free(write_data);
@@ -190,9 +166,5 @@
     }
 
     stream.read((char*)data, memory_size);
-<<<<<<< HEAD
-    stream.read((char*)mask, sizeof(uint64_t)*WORD_COUNT);
-=======
     stream.read((char*)mask.mWords, sizeof(uint64_t)*mask.wordCount());
->>>>>>> 8859714b
 }
