--- conflicted
+++ resolved
@@ -230,9 +230,6 @@
     occupancy_map_->useCompression(compression, 60, algorithm);
 }
 
-<<<<<<< HEAD
-lama::Slam2D::StrategyPtr lama::Slam2D::makeStrategy(const std::string& name)
-=======
 bool lama::Slam2D::setOccupancyMap(FrequencyOccupancyMap* map)
 {
     if (map == nullptr)
@@ -258,7 +255,6 @@
 
 
 lama::Slam2D::StrategyPtr lama::Slam2D::makeStrategy(const std::string& name, const VectorXd& parameters)
->>>>>>> 8859714b
 {
     if (name == "lm"){
         return StrategyPtr(new LevenbergMarquard);
